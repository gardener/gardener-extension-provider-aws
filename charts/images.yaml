--- conflicted
+++ resolved
@@ -182,12 +182,8 @@
 - name: csi-provisioner
   sourceRepository: github.com/kubernetes-csi/external-provisioner
   repository: registry.k8s.io/sig-storage/csi-provisioner
-<<<<<<< HEAD
   tag: "v3.4.0"
   targetVersion: ">= 1.20"
-=======
-  tag: "v3.3.0"
->>>>>>> d3b892da
   labels:
   - name: 'gardener.cloud/cve-categorisation'
     value:
@@ -226,12 +222,8 @@
 - name: csi-snapshotter
   sourceRepository: github.com/kubernetes-csi/external-snapshotter
   repository: registry.k8s.io/sig-storage/csi-snapshotter
-<<<<<<< HEAD
   tag: "v6.2.1"
   targetVersion: ">= 1.20"
-=======
-  tag: "v6.1.0"
->>>>>>> d3b892da
   labels:
   - name: 'gardener.cloud/cve-categorisation'
     value:
@@ -244,12 +236,8 @@
 - name: csi-snapshot-validation-webhook
   sourceRepository: github.com/kubernetes-csi/external-snapshotter
   repository: registry.k8s.io/sig-storage/snapshot-validation-webhook
-<<<<<<< HEAD
   tag: "v6.2.1"
   targetVersion: ">= 1.20"
-=======
-  tag: "v6.1.0"
->>>>>>> d3b892da
   labels:
   - name: 'gardener.cloud/cve-categorisation'
     value:
@@ -262,12 +250,8 @@
 - name: csi-snapshot-controller
   sourceRepository: github.com/kubernetes-csi/external-snapshotter
   repository: registry.k8s.io/sig-storage/snapshot-controller
-<<<<<<< HEAD
   tag: "v6.2.1"
   targetVersion: ">= 1.20"
-=======
-  tag: "v6.1.0"
->>>>>>> d3b892da
   labels:
   - name: 'gardener.cloud/cve-categorisation'
     value:
